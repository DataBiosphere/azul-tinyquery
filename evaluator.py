--- conflicted
+++ resolved
@@ -1,11 +1,8 @@
 import collections
 
 import context
-<<<<<<< HEAD
+import tq_ast
 import tq_modes
-=======
-import tq_ast
->>>>>>> 0f922505
 import typed_ast
 
 
